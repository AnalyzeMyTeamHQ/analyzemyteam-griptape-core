--- conflicted
+++ resolved
@@ -3,59 +3,6 @@
 This document provides instructions for migrating your codebase to accommodate breaking changes introduced in new versions of Griptape.
 ## 0.32.X to 0.33.X
 
-<<<<<<< HEAD
-### Removed `torch` extra from `transformers` dependency
-
-The `torch` extra has been removed from the `transformers` dependency. If you require `torch`, install it separately.
-
-#### Before
-```bash
-pip install griptape[drivers-prompt-huggingface-hub]
-```
-
-#### After
-```bash
-pip install griptape[drivers-prompt-huggingface-hub]
-pip install torch
-```
-
-### Removed `MediaArtifact`
-
-`MediaArtifact` has been removed. Use `ImageArtifact` or `AudioArtifact` instead.
-
-#### Before
-
-```python
-image_media = MediaArtifact(
-    b"image_data",
-    media_type="image",
-    format="jpeg"
-)
-
-audio_media = MediaArtifact(
-    b"audio_data",
-    media_type="audio",
-    format="wav"
-)
-``` 
-
-#### After
-```python
-image_artifact = ImageArtifact(
-    b"image_data",
-    format="jpeg"
-)
-
-audio_artifact = AudioArtifact(
-    b"audio_data",
-    format="wav"
-)
-```
-
-### `ImageArtifact.format` is now required
-
-`ImageArtifact.format` is now a required parameter. Update any code that does not provide a `format` parameter.
-=======
 ### Removed `DataframeLoader`
 
 `DataframeLoader` has been removed. Use `CsvLoader.parse` or build `TextArtifact`s from the dataframe instead.
@@ -108,55 +55,20 @@
 ### Loaders no longer chunk data
 
 Loaders no longer chunk the data after loading it. If you need to chunk the data, use a [Chunker](https://docs.griptape.ai/stable/griptape-framework/data/chunkers/) after loading the data.
->>>>>>> 91fd2688
-
-#### Before
-
-```python
-<<<<<<< HEAD
-image_artifact = ImageArtifact(
-    b"image_data"
-=======
+
+#### Before
+
+```python
 chunks = PdfLoader().load("attention.pdf")
 vector_store.upsert_text_artifacts(
     {
         "griptape": chunks,
     }
->>>>>>> 91fd2688
-)
-```
-
-#### After
-```python
-<<<<<<< HEAD
-image_artifact = ImageArtifact(
-    b"image_data",
-    format="jpeg"
-)
-```
-
-### Removed `CsvRowArtifact`
-
-`CsvRowArtifact` has been removed. Use `TextArtifact` instead.
-
-#### Before
-
-```python
-artifact = CsvRowArtifact({"name": "John", "age": 30})
-print(artifact.value) # {"name": "John", "age": 30}
-print(type(artifact.value)) # <class 'dict'>
-```
-
-#### After
-```python
-artifact = TextArtifact("name: John\nage: 30")
-print(artifact.value) # name: John\nage: 30
-print(type(artifact.value)) # <class 'str'>
-```
-
-If you require storing a dictionary as an Artifact, you can use `GenericArtifact` instead.
-
-=======
+)
+```
+
+#### After
+```python
 artifact = PdfLoader().load("attention.pdf")
 chunks = Chunker().chunk(artifact)
 vector_store.upsert_text_artifacts(
@@ -182,7 +94,80 @@
 pip install torch
 ```
 
->>>>>>> 91fd2688
+### Removed `MediaArtifact`
+
+`MediaArtifact` has been removed. Use `ImageArtifact` or `AudioArtifact` instead.
+
+#### Before
+
+```python
+image_media = MediaArtifact(
+    b"image_data",
+    media_type="image",
+    format="jpeg"
+)
+
+audio_media = MediaArtifact(
+    b"audio_data",
+    media_type="audio",
+    format="wav"
+)
+``` 
+
+#### After
+```python
+image_artifact = ImageArtifact(
+    b"image_data",
+    format="jpeg"
+)
+
+audio_artifact = AudioArtifact(
+    b"audio_data",
+    format="wav"
+)
+```
+
+### `ImageArtifact.format` is now required
+
+`ImageArtifact.format` is now a required parameter. Update any code that does not provide a `format` parameter.
+
+#### Before
+
+```python
+image_artifact = ImageArtifact(
+    b"image_data"
+)
+```
+
+#### After
+```python
+image_artifact = ImageArtifact(
+    b"image_data",
+    format="jpeg"
+)
+```
+
+### Removed `CsvRowArtifact`
+
+`CsvRowArtifact` has been removed. Use `TextArtifact` instead.
+
+#### Before
+
+```python
+artifact = CsvRowArtifact({"name": "John", "age": 30})
+print(artifact.value) # {"name": "John", "age": 30}
+print(type(artifact.value)) # <class 'dict'>
+```
+
+#### After
+```python
+artifact = TextArtifact("name: John\nage: 30")
+print(artifact.value) # name: John\nage: 30
+print(type(artifact.value)) # <class 'str'>
+```
+
+If you require storing a dictionary as an Artifact, you can use `GenericArtifact` instead.
+
 ### `CsvLoader`, `DataframeLoader`, and `SqlLoader` return types 
 
 `CsvLoader`, `DataframeLoader`, and `SqlLoader` now return a `list[TextArtifact]` instead of `list[CsvRowArtifact]`.
@@ -215,7 +200,6 @@
 print(type(dict_results[0])) # <class 'dict'>
 ```
  
-<<<<<<< HEAD
 ### Moved `ImageArtifact.prompt` and `ImageArtifact.model` to `ImageArtifact.meta`
 
 `ImageArtifact.prompt` and `ImageArtifact.model` have been moved to `ImageArtifact.meta`.
@@ -244,8 +228,6 @@
 print(image_artifact.meta["prompt"], image_artifact.meta["model"]) # Generate an image of a cat, DALL-E
 ```
 
-=======
->>>>>>> 91fd2688
 Renamed `GriptapeCloudKnowledgeBaseVectorStoreDriver` to `GriptapeCloudVectorStoreDriver`.
 
 #### Before
