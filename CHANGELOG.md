# Changelog

All notable changes to this project will be documented in this file.

The format is based on [Keep a Changelog](https://keepachangelog.com/en/1.1.0/),
and this project adheres to [Semantic Versioning](https://semver.org/spec/v2.0.0.html).

## Unreleased

<<<<<<< HEAD
### Added

- `griptape.configs.logging.JsonFormatter` for formatting logs as JSON.
- Request/response debug logging to all Prompt Drivers.
- `BaseEventListener.flush_events()` to flush events from an Event Listener.
- Exponential backoff to `BaseEventListenerDriver` for retrying failed event publishing.
- `BaseTask.task_outputs` to get a dictionary of all task outputs. This has been added to `Workflow.context` and `Pipeline.context`.

### Changed

- **BREAKING**: `BaseEventListener.publish_event` `flush` argument. Use `BaseEventListener.flush_events()` instead.
- `BaseTask.parent_outputs` type has changed from `dict[str, str | None]` to `dict[str, BaseArtifact]`.
- `Workflow.context["parent_outputs"]` type has changed from `dict[str, str | None]` to `dict[str, BaseArtifact]`.
- `Pipeline.context["parent_output"]` has changed type from `str | None` to `BaseArtifact | None`.
- `_DefaultsConfig.logging_config` and `Defaults.drivers_config` are now lazily instantiated.
- `BaseTask.add_parent`/`BaseTask.add_child` now only add the parent/child task to the structure if it is not already present.
- `BaseEventListener.flush_events()` to flush events from an Event Listener.
- `BaseEventListener` no longer requires a thread lock for batching events.
- Updated `ToolkitTask` system prompt to retry/fix actions when using native tool calling.

### Fixed

- Structures not flushing events when not listening for `FinishStructureRunEvent`.

## \[0.33.0\] - 2024-10-09
=======
## [0.33.1] - 2024-10-11

### Fixed

- Pinned `cohere` at `~5.11.0` to resolve slow dependency resolution.
- Missing `exa-py` from `all` extra.

## [0.33.0] - 2024-10-09
>>>>>>> cc4ffe5f

## Added

- `Workflow.input_tasks` and `Workflow.output_tasks` to access the input and output tasks of a Workflow.
- Ability to pass nested list of `Tasks` to `Structure.tasks` allowing for more complex declarative Structure definitions.
- `TavilyWebSearchDriver` to integrate Tavily's web search capabilities.
- `ExaWebSearchDriver` to integrate Exa's web search capabilities.
- `Workflow.outputs` to access the outputs of a Workflow.
- `BaseFileLoader` for Loaders that load from a path.
- `BaseLoader.fetch()` method for fetching data from a source.
- `BaseLoader.parse()` method for parsing fetched data.
- `BaseFileManager.encoding` to specify the encoding when loading and saving files.
- `BaseWebScraperDriver.extract_page()` method for extracting data from an already scraped web page.
- `TextLoaderRetrievalRagModule.chunker` for specifying the chunking strategy.
- `file_utils.get_mime_type` utility for getting the MIME type of a file.
- `BaseRulesetDriver` for loading a `Ruleset` from an external source.
  - `LocalRulesetDriver` for loading a `Ruleset` from a local `.json` file.
  - `GriptapeCloudRulesetDriver` for loading a `Ruleset` resource from Griptape Cloud.
- Parameter `alias` on `GriptapeCloudConversationMemoryDriver` for fetching a Thread by alias.
- Basic support for OpenAi Structured Output via `OpenAiChatPromptDriver.response_format` parameter.
- Ability to pass callable to `activity.schema` for dynamic schema generation.

### Changed

- **BREAKING**: Renamed parameters on several classes to `client`:
  - `bedrock_client` on `AmazonBedrockCohereEmbeddingDriver`.
  - `bedrock_client` on `AmazonBedrockCohereEmbeddingDriver`.
  - `bedrock_client` on `AmazonBedrockTitanEmbeddingDriver`.
  - `bedrock_client` on `AmazonBedrockImageGenerationDriver`.
  - `bedrock_client` on `AmazonBedrockImageQueryDriver`.
  - `bedrock_client` on `AmazonBedrockPromptDriver`.
  - `sagemaker_client` on `AmazonSageMakerJumpstartEmbeddingDriver`.
  - `sagemaker_client` on `AmazonSageMakerJumpstartPromptDriver`.
  - `sqs_client` on `AmazonSqsEventListenerDriver`.
  - `iotdata_client` on `AwsIotCoreEventListenerDriver`.
  - `s3_client` on `AmazonS3FileManagerDriver`.
  - `s3_client` on `AwsS3Tool`.
  - `iam_client` on `AwsIamTool`.
  - `pusher_client` on `PusherEventListenerDriver`.
  - `mq` on `MarqoVectorStoreDriver`.
  - `model_client` on `GooglePromptDriver`.
  - `model_client` on `GoogleTokenizer`.
- **BREAKING**: Renamed parameter `pipe` on `HuggingFacePipelinePromptDriver` to `pipeline`.
- **BREAKING**: Removed `BaseFileManager.default_loader` and `BaseFileManager.loaders`.
- **BREAKING**: Loaders no longer chunk data, use a Chunker to chunk the data.
- **BREAKING**: Removed `fileutils.load_file` and `fileutils.load_files`.
- **BREAKING**: Removed `loaders-dataframe` and `loaders-audio` extras as they are no longer needed.
- **BREKING**: `TextLoader`, `PdfLoader`, `ImageLoader`, and `AudioLoader` now take a `str | PathLike` instead of `bytes`. Passing `bytes` is still supported but deprecated.
- **BREAKING**: Removed `DataframeLoader`.
- **BREAKING**: Update `pypdf` dependency to `^5.0.1`.
- **BREAKING**: Update `redis` dependency to `^5.1.0`.
- **BREAKING**: Remove `torch` extra from `transformers` dependency. This must be installed separately.
- **BREAKING**: Split `BaseExtractionEngine.extract` into `extract_text` and `extract_artifacts` for consistency with `BaseSummaryEngine`.
- **BREAKING**: `BaseExtractionEngine` no longer catches exceptions and returns `ErrorArtifact`s.
- **BREAKING**: `JsonExtractionEngine.template_schema` is now required.
- **BREAKING**: `CsvExtractionEngine.column_names` is now required.
- **BREAKING**: Renamed`RuleMixin.all_rulesets` to `RuleMixin.rulesets`.
- **BREAKING**: Renamed `GriptapeCloudKnowledgeBaseVectorStoreDriver` to `GriptapeCloudVectorStoreDriver`.
- **BREAKING**: `OpenAiChatPromptDriver.response_format` is now a `dict` instead of a `str`.
- `MarkdownifyWebScraperDriver.DEFAULT_EXCLUDE_TAGS` now includes media/blob-like HTML tags
- `StructureRunTask` now inherits from `PromptTask`.
- Several places where API clients are initialized are now lazy loaded.
- `BaseVectorStoreDriver.upsert_text_artifacts` now returns a list or dictionary of upserted vector ids.
- `LocalFileManagerDriver.workdir` is now optional.
- `filetype` is now a core dependency.
- `FileManagerTool` now uses `filetype` for more accurate file type detection.
- `BaseFileLoader.load_file()` will now either return a `TextArtifact` or a `BlobArtifact` depending on whether `BaseFileManager.encoding` is set.
- `Structure.output`'s type is now `BaseArtifact` and raises an exception if the output is `None`.
- `JsonExtractionEngine.extract_artifacts` now returns a `ListArtifact[JsonArtifact]`.
- `CsvExtractionEngine.extract_artifacts` now returns a `ListArtifact[CsvRowArtifact]`.
- Remove `manifest.yml` requirements for custom tool creation.

### Fixed

- Anthropic native Tool calling.
- Empty `ActionsSubtask.thought` being logged.
- `RuleMixin` no longer prevents setting `rulesets` _and_ `rules` at the same time.
- `PromptTask` will merge in its Structure's Rulesets and Rules.
- `PromptTask` not checking whether Structure was set before building Prompt Stack.
- `BaseTask.full_context` context being empty when not connected to a Structure.
- Tool calling when using `OpenAiChatPromptDriver` with Groq.

## \[0.32.0\] - 2024-09-17

### Added

- `BaseArtifact.to_bytes()` method to convert an Artifact's value to bytes.
- `BlobArtifact.base64` property for converting a `BlobArtifact`'s value to a base64 string.
- `CsvLoader`/`SqlLoader`/`DataframeLoader` `formatter_fn` field for customizing how SQL results are formatted into `TextArtifact`s.
- `AzureOpenAiTextToSpeechDriver`.
- `JsonSchemaRule` for instructing the LLM to output a JSON object that conforms to a schema.
- Ability to use Event Listeners as Context Managers for temporarily setting the Event Bus listeners.
- Ability to use Drivers Configs as Context Managers for temporarily setting the default Drivers.
- Generic type support to `ListArtifact`.
- Iteration support to `ListArtifact`.

### Changed

- **BREAKING**: Removed `CsvRowArtifact`. Use `TextArtifact` instead.
- **BREAKING**: Removed `DataframeLoader`.
- **BREAKING**: Removed `MediaArtifact`, use `ImageArtifact` or `AudioArtifact` instead.
- **BREAKING**: `CsvLoader` and `SqlLoader` now return `ListArtifact[TextArtifact]`.
- **BREAKING**: Removed `ImageArtifact.media_type`.
- **BREAKING**: Removed `AudioArtifact.media_type`.
- **BREAKING**: Removed `BlobArtifact.dir_name`.
- **BREAKING**: Moved `ImageArtifact.prompt` and `ImageArtifact.model` into `ImageArtifact.meta`.
- **BREAKING**: `ImageArtifact.format` is now required.
- **BREAKING**: Removed the `__all__` declaration from the `griptape.mixins` module.
- Updated `JsonArtifact` value converter to properly handle more types.
- `AudioArtifact` now subclasses `BlobArtifact` instead of `MediaArtifact`.
- `ImageArtifact` now subclasses `BlobArtifact` instead of `MediaArtifact`.
- Removed `__add__` method from `BaseArtifact`, implemented it where necessary.

### Fixed

- Crash when passing "empty" Artifacts or no Artifacts to `CohereRerankDriver`.

## \[0.31.0\] - 2024-09-03

**Note**: This release includes breaking changes. Please refer to the [Migration Guide](./MIGRATION.md#030x-to-031x) for details.

### Added

- Parameter `meta: dict` on `BaseEvent`.
- `AzureOpenAiTextToSpeechDriver`.
- Ability to use Event Listeners as Context Managers for temporarily setting the Event Bus listeners.
- `JsonSchemaRule` for instructing the LLM to output a JSON object that conforms to a schema.
- Ability to use Drivers Configs as Context Managers for temporarily setting the default Drivers.

### Changed

- **BREAKING**: Drivers, Loaders, and Engines now raise exceptions rather than returning `ErrorArtifacts`.
- **BREAKING**: Parameter `driver` on `BaseConversationMemory` renamed to `conversation_memory_driver`.
- **BREAKING**: `BaseConversationMemory.add_to_prompt_stack` now takes a `prompt_driver` parameter.
- **BREAKING**: `BaseConversationMemoryDriver.load` now returns `tuple[list[Run], dict]`. This represents the runs and metadata.
- **BREAKING**: `BaseConversationMemoryDriver.store` now takes `runs: list[Run]` and `metadata: dict` as input.
- **BREAKING**: Parameter `file_path` on `LocalConversationMemoryDriver` renamed to `persist_file` and is now type `Optional[str]`.
- **BREAKING**: Removed the `__all__` declaration from the `griptape.mixins` module.
- `Defaults.drivers_config.conversation_memory_driver` now defaults to `LocalConversationMemoryDriver` instead of `None`.
- `CsvRowArtifact.to_text()` now includes the header.

### Fixed

- Parsing streaming response with some OpenAI compatible services.
- Issue in `PromptSummaryEngine` if there are no artifacts during recursive summarization.
- Issue in `GooglePromptDriver` using Tools with no schema.
- Missing `maxTokens` inference parameter in `AmazonBedrockPromptDriver`.
- Incorrect model in `OpenAiDriverConfig`'s `text_to_speech_driver`.
- Crash when using `CohereRerankDriver` with `CsvRowArtifact`s.
- Crash when passing "empty" Artifacts or no Artifacts to `CohereRerankDriver`.

## \[0.30.2\] - 2024-08-26

### Fixed

- Ensure thread safety when publishing events by adding a thread lock to batch operations in `BaseEventListenerDriver`.
- `FileManagerTool` failing to save Artifacts created by `ExtractionTool` with a `CsvExtractionEngine`.

## \[0.30.1\] - 2024-08-21

### Fixed

- `CsvExtractionEngine` not using provided `Ruleset`s.
- Docs examples for Extraction Engines not properly passing in schemas.

## \[0.30.0\] - 2024-08-20

### Added

- `AstraDbVectorStoreDriver` to support DataStax Astra DB as a vector store.
- Ability to set custom schema properties on Tool Activities via `extra_schema_properties`.
- Parameter `structure` to `BaseTask`.
- Method `try_find_task` to `Structure`.
- `TranslateQueryRagModule` `RagEngine` module for translating input queries.
- Global event bus, `griptape.events.EventBus`, for publishing and subscribing to events.
- Global object, `griptape.configs.Defaults`, for setting default values throughout the framework.
- Unique name generation for all `RagEngine` modules.
- `ExtractionTool` for having the LLM extract structured data from text.
- `PromptSummaryTool` for having the LLM summarize text.
- `QueryTool` for having the LLM query text.
- Support for bitshift composition in `BaseTask` for adding parent/child tasks.
- `JsonArtifact` for handling de/seralization of values.
- `Chat.logger_level` for setting what the `Chat` utility sets the logger level to.
- `FuturesExecutorMixin` to DRY up and optimize concurrent code across multiple classes.
- `utils.execute_futures_list_dict` for executing a dict of lists of futures.
- `GriptapeCloudConversationMemoryDriver` to store conversation history in Griptape Cloud.
- `griptape.utils.decorators.lazy_property` for creating lazy properties.

### Changed

- **BREAKING**: Removed all uses of `EventPublisherMixin` in favor of `EventBus`.
- **BREAKING**: Removed `EventPublisherMixin`.
- **BREAKING**: Removed `Pipeline.prompt_driver` and `Workflow.prompt_driver`. Set this via `griptape.configs.Defaults.drivers.prompt_driver` instead. `Agent.prompt_driver` has not been removed.
- **BREAKING**: Removed `Pipeline.stream` and `Workflow.stream`. Set this via `griptape.configs.Defaults.drivers.prompt_driver.stream` instead. `Agent.stream` has not been removed.
- **BREAKING**: Removed `Structure.embedding_driver`, set this via `griptape.configs.Defaults.drivers.embedding_driver` instead.
- **BREAKING**: Removed `Structure.custom_logger` and `Structure.logger_level`, set these via `logging.getLogger(griptape.configs.Defaults.logger_name)` instead.
- **BREAKING**: Removed `BaseStructureConfig.merge_config`.
- **BREAKING**: Renamed `StructureConfig` to `DriversConfig`, moved to `griptape.configs.drivers` and renamed fields accordingly.
- **BREAKING**: `RagContext.output` was changed to `RagContext.outputs` to support multiple outputs. All relevant RAG modules were adjusted accordingly.
- **BREAKING**: Removed before and after response modules from `ResponseRagStage`.
- **BREAKING**: Moved ruleset and metadata ingestion from standalone modules to `PromptResponseRagModule`.
- **BREAKING**: Dropped `Client` from all Tool names for better naming consistency.
- **BREAKING**: Dropped `_client` suffix from all Tool packages.
- **BREAKING**: Added `Tool` suffix to all Tool names for better naming consistency.
- **BREAKING**: Removed `TextArtifactStorage.query` and `TextArtifactStorage.summarize`.
- **BREAKING**: Removed `TextArtifactStorage.rag_engine`, and `TextArtifactStorage.retrieval_rag_module_name`.
- **BREAKING**: Removed `TextArtifactStorage.summary_engine`, `TextArtifactStorage.csv_extraction_engine`, and `TextArtifactStorage.json_extraction_engine`.
- **BREAKING**: Removed `TaskMemory.summarize_namespace` and `TaskMemory.query_namespace`.
- **BREAKING**: Removed `Structure.rag_engine`.
- **BREAKING**: Split `JsonExtractionEngine.template_generator` into `JsonExtractionEngine.system_template_generator` and `JsonExtractionEngine.user_template_generator`.
- **BREAKING**: Split `CsvExtractionEngine.template_generator` into `CsvExtractionEngine.system_template_generator` and `CsvExtractionEngine.user_template_generator`.
- **BREAKING**: Changed `JsonExtractionEngine.template_schema` from a `run` argument to a class attribute.
- **BREAKING**: Changed `CsvExtractionEngine.column_names` from a `run` argument to a class attribute.
- **BREAKING**: Removed `JsonExtractionTask`, and `CsvExtractionTask` use `ExtractionTask` instead.
- **BREAKING**: Removed `TaskMemoryClient`, use `QueryClient`, `ExtractionTool`, or `PromptSummaryTool` instead.
- **BREAKING**: `BaseTask.add_parent/child` now take a `BaseTask` instead of `str | BaseTask`.
- Engines that previously required Drivers now pull from `griptape.configs.Defaults.drivers_config` by default.
- `BaseTask.add_parent/child` will now call `self.structure.add_task` if possible.
- `BaseTask.add_parent/child` now returns `self`, allowing for chaining.
- `Chat` now sets the `griptape` logger level to `logging.ERROR`, suppressing all logs except for errors.

### Fixed

- `JsonExtractionEngine` failing to parse json when the LLM outputs more than just the json.
- Exception when adding `ErrorArtifact`'s to the Prompt Stack.
- Concurrency bug in `BaseVectorStoreDriver.upsert_text_artifacts`.
- Schema issues with Tools that use lists.
- Issue with native Tool calling and streaming with `GooglePromptDriver`.
- Description not being used properly in `StructureRunTool`.

## \[0.29.2\] - 2024-08-16

### Fixed

- `Workflow` threads not being properly cleaned up after completion.
- Crash when `ToolAction`s were missing output due to an `ActionsSubtask` exception.

## \[0.29.1\] - 2024-08-02

### Changed

- Remove `BaseTextArtifact`, revert `CsvRowArtifact` to subclass `TextArtifact`.

### Fixed

- Missing extra for `drivers-text-to-speech-elevenlabs`.

## \[0.29.0\] - 2024-07-30

### Added

- Native function calling support to `OpenAiChatPromptDriver`, `AzureOpenAiChatPromptDriver`, `AnthropicPromptDriver`, `AmazonBedrockPromptDriver`, `GooglePromptDriver`, `OllamaPromptDriver`, and `CoherePromptDriver`.
- `OllamaEmbeddingDriver` for generating embeddings with Ollama.
- `GriptapeCloudKnowledgeBaseVectorStoreDriver` to query Griptape Cloud Knowledge Bases.
- `GriptapeCloudEventListenerDriver.api_key` defaults to the value in the `GT_CLOUD_API_KEY` environment variable.
- `BaseObservabilityDriver` as the base class for all Observability Drivers.
- `DummyObservabilityDriver` as a no-op Observability Driver.
- `OpenTelemetryObservabilityDriver` for sending observability data to an open telemetry collector or vendor.
- `GriptapeCloudObservabilityDriver` for sending observability data to Griptape Cloud.
- `DatadogObservabilityDriver` for sending observability data to a Datadog Agent.
- `Observability` context manager for enabling observability and configuring which Observability Driver to use.
- `@observable` decorator for selecting which functions/methods to provide observability for.
- `GenericArtifact` for storing any data.
- `BaseTextArtifact` for text-based Artifacts to subclass.
- `HuggingFacePipelineImageGenerationDriver` for generating images locally with HuggingFace pipelines.
- `BaseImageGenerationPipelineDriver` as the base class for drivers interfacing with HuggingFace image generation pipelines.
- `StableDiffusion3ImageGenerationPipelineDriver` for local text-to-image generation using a Stable Diffusion 3 pipeline.
- `StableDiffusion3Img2ImgImageGenerationPipelineDriver` for local image-to-image generation using a Stable Diffusion 3 pipeline.
- `StableDiffusion3ControlNetImageGenerationPipelineDriver` for local ControlNet image generation using a Stable Diffusion 3 pipeline.
- Optional `params` field to `WebSearch`'s `search` schema that the LLM can be steered into using.

### Changed

- **BREAKING**: `BaseVectorStoreDriver.upsert_text_artifacts` optional arguments are now keyword-only arguments.
- **BREAKING**: `BaseVectorStoreDriver.upsert_text_artifact` optional arguments are now keyword-only arguments.
- **BREAKING**: `BaseVectorStoreDriver.upsert_text` optional arguments are now keyword-only arguments.
- **BREAKING**: `BaseVectorStoreDriver.does_entry_exist` optional arguments are now keyword-only arguments.
- **BREAKING**: `BaseVectorStoreDriver.load_artifacts` optional arguments are now keyword-only arguments.
- **BREAKING**: `BaseVectorStoreDriver.upsert_vector` optional arguments are now keyword-only arguments.
- **BREAKING**: `BaseVectorStoreDriver.query` optional arguments are now keyword-only arguments.
- **BREAKING**: `EventListener.publish_event`'s `flush` argument is now a keyword-only argument.
- **BREAKING**: `BaseEventListenerDriver.publish_event`'s `flush` argument is now a keyword-only argument.
- **BREAKING**: Renamed `DummyException` to `DummyError` for pep8 naming compliance.
- **BREAKING**: Migrate to `sqlalchemy` 2.0.
- **BREAKING**: Make `sqlalchemy` an optional dependency.
- **BREAKING**: Renamed `drivers-sql-redshift` to `drivers-sql-amazon-redshift`
- **BREAKING**: Renamed `drivers-prompt-huggingface` extra to `drivers-prompt-huggingface-hub`.
- **BREAKING**: Renamed `drivers-vector-postgresql` extra to `drivers-vector-pgvector`.
- **BREAKING**: Update `marqo` dependency to `^3.7.0`.
- **BREAKING**: Removed `drivers-sql-postgresql` extra. Use `drivers-sql` extra and install necessary drivers (i.e. `psycopg2`) separately.
- **BREAKING**: `api_key` and `search_id` are now required fields in `GoogleWebSearchDriver`.
- **BREAKING**: `web_search_driver` is now required fields in the `WebSearch` Tool.
- `GoogleWebSearchDriver` and `DuckDuckGoWebSearchDriver` now use `kwargs` passed to the `run` method.
- Removed unnecessary `sqlalchemy-redshift` dependency in `drivers-sql-amazon-redshift` extra.
- Removed unnecessary `transformers` dependency in `drivers-prompt-huggingface` extra.
- Removed unnecessary `huggingface-hub` dependency in `drivers-prompt-huggingface-pipeline` extra.
- `CsvRowArtifact` now inherits from `BaseTextArtifact`.
- `TextArtifact` now inherits from `BaseTextArtifact`.

### Fixed

- Parameter `count` for `QdrantVectorStoreDriver.query` now optional as per documentation.
- Path issues on Windows with `LocalFileManagerDriver` and `AmazonS3FileManagerDriver`.

## \[0.28.2\] - 2024-07-12

### Fixed

- Conversation Memory being incorrectly inserted into the `PromptTask.prompt_stack` when no system content is present.

## \[0.28.1\] - 2024-07-10

### Fixed

- Sending empty system content in `PromptTask`.
- Throttling issues with `DuckDuckGoWebSearchDriver`.

## \[0.28.0\] - 2024-07-09

### Added

- `RagEngine` is an abstraction for implementing modular RAG pipelines.
  - `RagContext` is a container object for passing around RAG context.
  - RAG stages:
    - `QueryRagStage` for parsing and expanding queries.
    - `RetrievalRagStage` for retrieving content.
    - `ResponseRagStage` for augmenting and generating outputs.
  - RAG modules:
    - Retrieval:
      - `VectorStoreRetrievalRagModule` for retrieving text chunks from vector stores.
      - `TextLoaderRetrievalRagModule` for retrieving data with text loaders in real time.
      - `TextChunksRerankRagModule` for re-ranking retrieved results.
    - Response:
      - `MetadataBeforeResponseRagModule` for appending metadata.
      - `RulesetsBeforeResponseRagModule` for appending rulesets.
      - `PromptResponseRagModule` for generating responses based on retrieved text chunks.
      - `TextChunksResponseRagModule` for responding with retrieved text chunks.
      - `FootnotePromptResponseRagModule` for responding with automatic footnotes from text chunk references.
- `RagClient` tool for exposing `RagEngines` to LLM agents.
- `RagTask` task for including `RagEngines` in any structure.
- Rerank drivers:
  - `CohereRerankDriver` for using the Cohere rerank API.
- `utils.execute_futures_list()` for executing a list of futures.
- `LocalVectorStoreDriver.persist_file` for persisting vectors and chunks in a text file.
- `Entry.to_artifact()` for easy vector store entry conversions into Griptape artifacts.
- `BaseVectorStoreDriver.does_entry_exist()` to check if an entry exists in the vector store.
- `GoogleWebSearchDriver` to web search with the Google Customsearch API.
- `DuckDuckGoWebSearchDriver` to web search with the DuckDuckGo search SDK.
- `ProxyWebScraperDriver` to web scrape using proxies.
- Parameter `session` on `AmazonBedrockStructureConfig`.
- Parameter `meta` on `TextArtifact`.
- `VectorStoreClient` improvements:
  - `VectorStoreClient.query_params` dict for custom query params.
  - `VectorStoreClient.process_query_output_fn` for custom query output processing logic.
- Parameter `fail_fast` to `Structure`.
- `BooleanArtifact` for handling boolean values.
- `typos` to dev dependencies to catch typos in code/docs.
- `Message` for storing messages in a `PromptStack`. Messages consist of a role, content, and usage.
- `DeltaMessage` for storing partial messages in a `PromptStack`. Multiple `DeltaMessage` can be combined to form a `Message`.
- `TextMessageContent` for storing textual content in a `Message`.
- `ImageMessageContent` for storing image content in a `Message`.
- Support for adding `TextArtifact`s, `ImageArtifact`s, and `ListArtifact`s to `PromptStack`.
- Support for image inputs to `OpenAiChatPromptDriver`, `AzureOpenAiChatPromptDriver`, `AmazonBedrockPromptDriver`, `AnthropicPromptDriver`, and `GooglePromptDriver`.
- Input/output token usage metrics to all Prompt Drivers.
- `FinishPromptEvent.input_token_count` and `FinishPromptEvent.output_token_count`.
- Support for storing Artifacts as inputs/outputs in Conversation Memory Runs.
- `Agent.input` for passing Artifacts as input.
- Support for `PromptTask`s to take `TextArtifact`s, `ImageArtifact`s, and `ListArtifact`s as input.
- Parameters `sort_key` and `sort_key_value` on `AmazonDynamoDbConversationMemoryDriver` for tables with sort keys.
- `Reference` for supporting artifact citations in loaders and RAG engine modules.

### Changed

- **BREAKING**: Moved/renamed `griptape.utils.PromptStack` to `griptape.common.PromptStack`.
- **BREAKING**: Renamed `PromptStack.inputs` to `PromptStack.messages`.
- **BREAKING**: Moved `PromptStack.USER_ROLE`, `PromptStack.ASSISTANT_ROLE`, and `PromptStack.SYSTEM_ROLE` to `Message`.
- **BREAKING**: Updated return type of `PromptDriver.try_run` from `TextArtifact` to `Message`.
- **BREAKING**: Updated return type of `PromptDriver.try_stream` from `Iterator[TextArtifact]` to `Iterator[DeltaMessage]`.
- **BREAKING**: Removed `BasePromptEvent.token_count` in favor of `FinishPromptEvent.input_token_count` and `FinishPromptEvent.output_token_count`.
- **BREAKING**: Removed `StartPromptEvent.prompt`. Use `StartPromptEvent.prompt_stack` instead.
- **BREAKING**: Removed `Agent.input_template` in favor of `Agent.input`.
- **BREAKING**: `BasePromptDriver.run` now returns a `Message` instead of a `TextArtifact`. For compatibility, `Message.value` contains the Message's Artifact value
- **BREAKING**: `BaseVectorStoreDriver.upsert_text_artifact()` and `BaseVectorStoreDriver.upsert_text()` use artifact/string values to generate `vector_id` if it wasn't implicitly passed. This change ensures that we don't generate embeddings for the same content every time.
- **BREAKING**: Removed `VectorQueryEngine` in favor of `RagEngine`.
- **BREAKING**: Removed `TextQueryTask` in favor of `RagTask`.
- **BREAKING**: `TextArtifactStorage` now requires `vector_store_driver` and `rag_engine` in place of `vector_query_engine`.
- **BREAKING**: Moved `load_artifacts()` from `BaseQueryEngine` to `BaseVectorStoreDriver`.
- **BREAKING**: Merged `BaseVectorStoreDriver.QueryResult` into `BaseVectorStoreDriver.Entry`.
- **BREAKING**: Replaced `query_engine` with `vector_store_driver` in `VectorStoreClient`.
- **BREAKING**: removed parameters `google_api_lang`, `google_api_key`, `google_api_search_id`, `google_api_country` on `WebSearch` in favor of `web_search_driver`.
- **BREAKING**: removed `VectorStoreClient.top_n` and `VectorStoreClient.namespace` in favor of `VectorStoreClient.query_params`.
- **BREAKING**: All `futures_executor` fields renamed to `futures_executor_fn` and now accept callables instead of futures; wrapped all future `submit` calls with the `with` block to address future executor shutdown issues.
- `GriptapeCloudKnowledgeBaseClient` migrated to `/search` api.
- Default Prompt Driver model in `GoogleStructureConfig` to `gemini-1.5-pro`.

### Fixed

- `CoherePromptDriver` to properly handle empty history.
- `StructureVisualizer.to_url()` by wrapping task IDs in single quotes.

## \[0.27.2\] - 2024-06-27

### Fixed

- Avoid adding duplicate Tokenizer stop sequences in a `ToolkitTask`.
- Fixed token count calculation in `VectorQueryEngine`.

## \[0.27.1\] - 2024-06-20

### Added

- Support for Claude 3.5 Sonnet in `AnthropicPromptDriver` and `AmazonBedrockPromptDriver`.

### Changed

- Base Tool schema so that `input` is optional when no Tool Activity schema is set.
- Tool Task system prompt for better results with lower-end models.
- Default Prompt Driver model to Claude 3.5 Sonnet in `AnthropicStructureConfig` and `AmazonBedrockStructureConfig.`

## \[0.27.0\] - 2024-06-19

### Added

- `BaseTask.add_child()` to add a child task to a parent task.
- `BaseTask.add_children()` to add multiple child tasks to a parent task.
- `BaseTask.add_parent()` to add a parent task to a child task.
- `BaseTask.add_parents()` to add multiple parent tasks to a child task.
- `Structure.resolve_relationships()` to resolve asymmetrically defined parent/child relationships. In other words, if a parent declares a child, but the child does not declare the parent, the parent will automatically be added as a parent of the child when running this method. The method is invoked automatically by `Structure.before_run()`.
- `CohereEmbeddingDriver` for using Cohere's embeddings API.
- `CohereStructureConfig` for providing Structures with quick Cohere configuration.
- `AmazonSageMakerJumpstartPromptDriver.inference_component_name` for setting the `InferenceComponentName` parameter when invoking an endpoint.
- `AmazonSageMakerJumpstartEmbeddingDriver.inference_component_name` for setting the `InferenceComponentName` parameter when invoking an endpoint.
- `AmazonSageMakerJumpstartEmbeddingDriver.custom_attributes` for setting custom attributes when invoking an endpoint.
- `ToolkitTask.response_stop_sequence` for overriding the default Chain of Thought stop sequence.
- `griptape.utils.StructureVisualizer` for visualizing Workflow structures with Mermaid.js
- `BaseTask.parents_outputs` to get the textual output of all parent tasks.
- `BaseTask.parents_output_text` to get a concatenated string of all parent tasks' outputs.
- `parents_output_text` to Workflow context.
- `OllamaPromptModelDriver` for using models with Ollama.
- Parameter `output` on `Structure` as a convenience for `output_task.output`

### Changed

- **BREAKING**: `Workflow` no longer modifies task relationships when adding tasks via `tasks` init param, `add_tasks()` or `add_task()`. Previously, adding a task would automatically add the previously added task as its parent. Existing code that relies on this behavior will need to be updated to explicitly add parent/child relationships using the API offered by `BaseTask`.
- **BREAKING**: Removed `AmazonBedrockPromptDriver.prompt_model_driver` as it is no longer needed with the `AmazonBedrockPromptDriver` Converse API implementation.
- **BREAKING**: Removed `BedrockClaudePromptModelDriver`.
- **BREAKING**: Removed `BedrockJurassicPromptModelDriver`.
- **BREAKING**: Removed `BedrockLlamaPromptModelDriver`.
- **BREAKING**: Removed `BedrockTitanPromptModelDriver`.
- **BREAKING**: Removed `BedrockClaudeTokenizer`, use `SimpleTokenizer` instead.
- **BREAKING**: Removed `BedrockJurassicTokenizer`, use `SimpleTokenizer` instead.
- **BREAKING**: Removed `BedrockLlamaTokenizer`, use `SimpleTokenizer` instead.
- **BREAKING**: Removed `BedrockTitanTokenizer`, use `SimpleTokenizer` instead.
- **BREAKING**: Removed `OpenAiChatCompletionPromptDriver` as it uses the legacy [OpenAi Completions API](https://platform.openai.com/docs/api-reference/completions).
- **BREAKING**: Removed `BasePromptDriver.count_tokens()`.
- **BREAKING**: Removed `BasePromptDriver.max_output_tokens()`.
- **BREAKING**: Moved/renamed `PromptStack.add_to_conversation_memory` to `BaseConversationMemory.add_to_prompt_stack`.
- **BREAKING**: Moved `griptape.constants.RESPONSE_STOP_SEQUENCE` to `ToolkitTask`.
- **BREAKING**: Renamed `AmazonSagemakerPromptDriver` to `AmazonSageMakerJumpstartPromptDriver`.
- **BREAKING**: Removed `SagemakerFalconPromptModelDriver`, use `AmazonSageMakerJumpstartPromptDriver` instead.
- **BREAKING**: Removed `SagemakerLlamaPromptModelDriver`, use `AmazonSageMakerJumpstartPromptDriver` instead.
- **BREAKING**: Renamed `AmazonSagemakerEmbeddingDriver` to `AmazonSageMakerJumpstartEmbeddingDriver`.
- **BREAKING**: Removed `SagemakerHuggingfaceEmbeddingModelDriver`, use `AmazonSageMakerJumpstartEmbeddingDriver` instead.
- **BREAKING**: Removed `SagemakerTensorflowHubEmbeddingModelDriver`, use `AmazonSageMakerJumpstartEmbeddingDriver` instead.
- **BREAKING**: `AmazonSageMakerJumpstartPromptDriver.model` parameter, which gets passed to `SageMakerRuntime.Client.invoke_endpoint` as `EndpointName`, is now renamed to `AmazonSageMakerPromptDriver.endpoint`.
- **BREAKING**: Removed parameter `template_generator` on `PromptSummaryEngine` and added parameters `system_template_generator` and `user_template_generator`.
- **BREAKING**: Removed template `engines/summary/prompt_summary.j2` and added templates `engines/summary/system.j2` and `engines/summary/user.j2`.
- `ToolkitTask.RESPONSE_STOP_SEQUENCE` is now only added when using `ToolkitTask`.
- Updated Prompt Drivers to use `BasePromptDriver.max_tokens` instead of using `BasePromptDriver.max_output_tokens()`.
- Improved error message when `GriptapeCloudKnowledgeBaseClient` does not have a description set.
- Updated `AmazonBedrockPromptDriver` to use [Converse API](https://docs.aws.amazon.com/bedrock/latest/userguide/conversation-inference.html).
- `Structure.before_run()` now automatically resolves asymmetrically defined parent/child relationships using the new `Structure.resolve_relationships()`.
- Updated `HuggingFaceHubPromptDriver` to use `transformers`'s `apply_chat_template`.
- Updated `HuggingFacePipelinePromptDriver` to use chat features of `transformers.TextGenerationPipeline`.
- Updated `CoherePromptDriver` to use Cohere's latest SDK.
- Moved Task reset logic for all Structures to `Structure.before_run`.
- Updated default prompt templates for `PromptSummaryEngine`.
- Updated template `templates/tasks/tool_task/system.j2`.

### Fixed

- `Workflow.insert_task()` no longer inserts duplicate tasks when given multiple parent tasks.
- Performance issue in `OpenAiChatPromptDriver` when extracting unused rate-limiting headers.
- Streaming not working when using deprecated `Structure.stream` field.
- Raw Tool output being lost when being executed by ActionsSubtask.
- Re-order Workflow tasks on every task execution wave.
- `Workflow.insert_task()` enumerates by parent id equality, opposed to object equality.
- Web Loader to catch Exceptions and properly return an ErrorArtifact.
- Conversation Memory entry only added if `output_task.output` is not `None` on all `Structures`
- `TextArtifacts` contained in `ListArtifact` returned by `WebSearch.search` to properly formatted stringified JSON.
- Structure run args not being set immediately.
- Input and output logging in BaseAudioInputTasks and BaseAudioGenerationTasks
- Validation of `max_tokens` \< 0 on `BaseChunker`

## \[0.26.0\] - 2024-06-04

### Added

- `AzureOpenAiStructureConfig` for providing Structures with all Azure OpenAI Driver configuration.
- `AzureOpenAiVisionImageQueryDriver` to support queries on images using Azure's OpenAI Vision models.
- `AudioLoader` for loading audio content into an `AudioArtifact`.
- `AudioTranscriptionTask` and `AudioTranscriptionClient` for transcribing audio content in Structures.
- `OpenAiAudioTranscriptionDriver` for integration with OpenAI's speech-to-text models, including Whisper.
- Parameter `env` to `BaseStructureRunDriver` to set environment variables for a Structure Run.
- `PusherEventListenerDriver` to enable sending of framework events over a Pusher WebSocket.

### Changed

- **BREAKING**: Updated OpenAI-based image query drivers to remove Vision from the name.
- **BREAKING**: `off_prompt` now defaults to `False` on all Tools, making Task Memory something that must be explicitly opted into.
- **BREAKING**: Removed `StructureConfig.global_drivers`. Pass Drivers directly to the Structure Config instead.
- **BREAKING**: Removed `StructureConfig.task_memory` in favor of configuring directly on the Structure.
- **BREAKING**: Updated OpenAI-based image query drivers to remove Vision from the name.
- **BREAKING**: `off_prompt` now defaults to `False` on all Tools, making Task Memory something that must be explicitly opted into.
- **BREAKING**: `AmazonSageMakerPromptDriver.model` parameter, which gets passed to `SageMakerRuntime.Client.invoke_endpoint` as `EndpointName`, is now renamed to `AmazonSageMakerPromptDriver.endpoint`.
- **BREAKING**: `AmazonSageMakerPromptDriver.model` parameter is now optional being passed to `SageMakerRuntime.Client.invoke_endpoint` as `InferenceComponentName` (instead of `EndpointName`).
- **BREAKING**: `SageMakerLlamaPromptModelDriver` modified to exclusively support the Llama 3 Instruct model deployed via SageMaker JumpStart. (Support for Llama 2 models has been removed.)
- Simplified custom Task Memory configurations by making several `TextArtifactStorage` Engines optional.
- Default the value of `azure_deployment` on all Azure Drivers to the model the Driver is using.
- Field `azure_ad_token` on all Azure Drivers is no longer serializable.
- Default standard OpenAI and Azure OpenAI image query model to `gpt-4o`.
- Error message to be more helpful when importing optional dependencies.

### Fixed

- Extra fields being excluded when using `SerializableMixin.from_dict`.
- Validation of `max_tokens` \< 0 on `BaseChunker`

## \[0.25.1\] - 2024-05-15

### Fixed

- Honor `namespace` in `RedisVectorStoreDriver.query()`.
- Correctly set the `meta`, `score`, and `vector` fields of query result returned from `RedisVectorStoreDriver.query()`.
- Standardize behavior between omitted and empty actions list when initializing `ActionsSubtask`.

### Added

- Optional event batching on Event Listener Drivers.
- `id` field to all events.

### Changed

- Default behavior of Event Listener Drivers to batch events.
- Default behavior of OpenAiStructureConfig to utilize `gpt-4o` for prompt_driver.

## \[0.25.0\] - 2024-05-06

### Added

- `list_files_from_disk` activity to `FileManager` Tool.
- Support for Drivers in `EventListener`.
- `AmazonSqsEventListenerDriver` for sending events to an Amazon SQS queue.
- `AwsIotCoreEventListenerDriver` for sending events to a topic on AWS IoT Core.
- `GriptapeCloudEventListenerDriver` for sending events to Griptape Cloud.
- `WebhookEventListenerDriver` for sending events to a webhook.
- `BaseFileManagerDriver` to abstract file management operations.
- `LocalFileManagerDriver` for managing files on the local file system.
- Optional `BaseLoader.encoding` field.
- `BlobLoader` for loading arbitrary binary data as a `BlobArtifact`.
- `model` field to `StartPromptEvent` and `FinishPromptEvent`.
- `input_task_input` and `input_task_output` fields to `StartStructureRunEvent`.
- `output_task_input` and `output_task_output` fields to `FinishStructureRunEvent`.
- `AmazonS3FileManagerDriver` for managing files on Amazon S3.
- `MediaArtifact` as a base class for `ImageArtifact` and future media Artifacts.
- Optional `exception` field to `ErrorArtifact`.
- `StructureRunClient` for running other Structures via a Tool.
- `StructureRunTask` for running Structures as a Task from within another Structure.
- `GriptapeCloudStructureRunDriver` for running Structures in Griptape Cloud.
- `LocalStructureRunDriver` for running Structures in the same run-time environment as the code that is running the Structure.

### Changed

- **BREAKING**: Secret fields (ex: api_key) removed from serialized Drivers.
- **BREAKING**: Remove `FileLoader`.
- **BREAKING**: `CsvLoader` no longer accepts `str` file paths as a source. It will now accept the content of the CSV file as a `str` or `bytes` object.
- **BREAKING**: `PdfLoader` no longer accepts `str` file content, `Path` file paths or `IO` objects as sources. Instead, it will only accept the content of the PDF file as a `bytes` object.
- **BREAKING**: `TextLoader` no longer accepts `Path` file paths as a source. It will now accept the content of the text file as a `str` or `bytes` object.
- **BREAKING**: `FileManager.default_loader` is now `None` by default.
- **BREAKING** Bumped `pinecone` from `^2` to `^3`.
- **BREAKING**: Removed `workdir`, `loaders`, `default_loader`, and `save_file_encoding` fields from `FileManager` and added `file_manager_driver`.
- **BREAKING**: Removed `mime_type` field from `ImageArtifact`. `mime_type` is now a property constructed using the Artifact type and `format` field.
- Improved RAG performance in `VectorQueryEngine`.
- Moved [Griptape Docs](https://github.com/griptape-ai/griptape-docs) to this repository.
- Updated `EventListener.handler`'s behavior so that the return value will be passed to the `EventListenerDriver.try_publish_event_payload`'s `event_payload` parameter.

### Fixed

- Type hint for parameter `azure_ad_token_provider` on Azure OpenAI drivers to `Optional[Callable[[], str]]`.
- Missing parameters `azure_ad_token` and `azure_ad_token_provider` on the default client for `AzureOpenAiCompletionPromptDriver`.

## \[0.24.2\] - 2024-04-04

- Fixed FileManager.load_files_from_disk schema.

## \[0.24.1\] - 2024-03-28

### Fixed

- Fixed boto3 type-checking stub dependency.

### Changed

- Use `schema` instead of `jsonschema` for JSON validation.

## \[0.24.0\] - 2024-03-27

### Added

- Every subtask in `ToolkitTask` can now execute multiple actions in parallel.
- Added `BaseActionSubtaskEvent.subtask_actions`.
- Support for `text-embedding-3-small` and `text-embedding-3-large` models.
- `GooglePromptDriver` and `GoogleTokenizer` for use with `gemini-pro`.
- `GoogleEmbeddingDriver` for use with `embedding-001`.
- `GoogleStructureConfig` for providing Structures with Google Prompt and Embedding Driver configuration.
- Support for `claude-3-opus`, `claude-3-sonnet`, and `claude-3-haiku` in `AnthropicPromptDriver`.
- Support for `anthropic.claude-3-sonnet-20240229-v1:0` and `anthropic.claude-3-haiku-20240307-v1:0` in `BedrockClaudePromptModelDriver`.
- `top_k` and `top_p` parameters in `AnthropicPromptDriver`.
- Added `AnthropicImageQueryDriver` for Claude-3 multi-modal models
- Added `AmazonBedrockImageQueryDriver` along with `BedrockClaudeImageQueryDriverModel` for Claude-3 in Bedrock support
- `BaseWebScraperDriver` allowing multiple web scraping implementations.
- `TrafilaturaWebScraperDriver` for scraping text from web pages using trafilatura.
- `MarkdownifyWebScraperDriver` for scraping text from web pages using playwright and converting to markdown using markdownify.
- `VoyageAiEmbeddingDriver` for use with VoyageAi's embedding models.
- `AnthropicStructureConfig` for providing Structures with Anthropic Prompt and VoyageAi Embedding Driver configuration.
- `QdrantVectorStoreDriver` to integrate with Qdrant vector databases.

### Fixed

- Improved system prompt in `ToolTask` to support more use cases.

### Changed

- **BREAKING**: `ActionSubtask` was renamed to `ActionsSubtask`.
- **BREAKING**: Removed `subtask_action_name`, `subtask_action_path`, and `subtask_action_input` in `BaseActionSubtaskEvent`.
- **BREAKING**: `OpenAiVisionImageQueryDriver` field `model` no longer defaults to `gpt-4-vision-preview` and must be specified
- Default model of `OpenAiEmbeddingDriver` to `text-embedding-3-small`.
- Default model of `OpenAiStructureConfig` to `text-embedding-3-small`.
- `BaseTextLoader` to accept a `BaseChunker`.
- Default model of `AmazonBedrockStructureConfig` to `anthropic.claude-3-sonnet-20240229-v1:0`.
- `AnthropicPromptDriver` and `BedrockClaudePromptModelDriver` to use Anthropic's Messages API.
- `OpenAiVisionImageQueryDriver` now has a required field `max_tokens` that defaults to 256
- `GriptapeCloudStructureRunDriver` now outputs a `BaseArtifact` instead of a `TextArtifact`

## \[0.23.2\] - 2024-03-15

### Fixed

- Deprecation warnings not displaying for `Structure.prompt_driver`, `Structure.embedding_driver`, and `Structure.stream`.
- `DummyException` error message not fully displaying.
- `StructureConfig.task_memory` not defaulting to using `StructureConfig.global_drivers` by default.

## \[0.23.1\] - 2024-03-07

### Fixed

- Action Subtask incorrectly raising an exception for actions without an input.
- Incorrect `GriptapeCloudKnowledgeBaseClient`'s API URLs.
- Issue with Tool Task system prompt causing the LLM to generate an invalid action.

## \[0.23.0\] - 2024-02-26

### Added

- Image-to-image generation support for OpenAi Dall-E 2 model.
- Image tools support loading artifacts from memory.
- `AzureMongoDbVectorStoreDriver` for using CosmosDB with MongoDB vCore API.
- `vector_path` field on `MongoDbAtlasVectorStoreDriver`.
- `LeonardoImageGenerationDriver` supports image to image generation.
- `OpenAiStructureConfig` for providing Structures with all OpenAi Driver configuration.
- `AmazonBedrockStructureConfig` for providing Structures with all Amazon Bedrock Driver configuration.
- `StructureConfig` for building your own Structure configuration.
- `JsonExtractionTask` for convenience over using `ExtractionTask` with a `JsonExtractionEngine`.
- `CsvExtractionTask` for convenience over using `ExtractionTask` with a `CsvExtractionEngine`.
- `OpenAiVisionImageQueryDriver` to support queries on images using OpenAI's Vision model.
- `ImageQueryTool` allowing an Agent to make queries on images on disk or in Task Memory.
- `ImageQueryTask` and `ImageQueryEngine`.

### Fixed

- `BedrockStableDiffusionImageGenerationModelDriver` request parameters for SDXLv1 (`stability.stable-diffusion-xl-v1`).
- `BedrockStableDiffusionImageGenerationModelDriver` correctly handles the CONTENT_FILTERED response case.

### Changed

- **BREAKING**: Make `index_name` on `MongoDbAtlasVectorStoreDriver` a required field.
- **BREAKING**: Remove `create_index()` from `MarqoVectorStoreDriver`, `OpenSearchVectorStoreDriver`, `PineconeVectorStoreDriver`, `RedisVectorStoreDriver`.
- **BREAKING**: `ImageLoader().load()` now accepts image bytes instead of a file path.
- **BREAKING**: Request parameters for `BedrockStableDiffusionImageGenerationModelDriver` have been updated for `stability.stable-diffusion-xl-v1`. Use this over the now deprecated `stability.stable-diffusion-xl-v0`.
- Deprecated `Structure.prompt_driver` in favor of `Structure.config.global_drivers.prompt_driver`.
- Deprecated `Structure.embedding_driver` in favor of `Structure.config.global_drivers.embedding_driver`.
- Deprecated `Structure.stream` in favor of `Structure.config.global_drivers.prompt_driver.stream`.
- `TextSummaryTask.summary_engine` now defaults to a `PromptSummaryEngine` with a Prompt Driver default of `Structure.config.global_drivers.prompt_driver`.
- `TextQueryTask.query_engine` now defaults to a `VectorQueryEngine` with a Prompt Driver default of `Structure.config.global_drivers.prompt_driver` and Vector Store Driver default of `Structure.config.global_drivers.vector_store_driver`.
- `PromptImageGenerationTask.image_generation_engine` now defaults to a `PromptImageGenerationEngine` with an Image Generation Driver default of `Structure.config.global_drivers.image_generation_driver`.
- `VariationImageGenerationTask.image_generation_engine` now defaults to a `VariationImageGenerationEngine` with an Image Generation Driver default of `Structure.config.global_drivers.image_generation_driver`.
- `InpaintingImageGenerationTask.image_generation_engine` now defaults to an `InpaintingImageGenerationEngine` with an Image Generation Driver default of `Structure.config.global_drivers.image_generation_driver`.
- `OutpaintingImageGenerationTask.image_generation_engine` now defaults to an `OutpaintingImageGenerationEngine` with an Image Generation Driver default of `Structure.config.global_drivers.image_generation_driver`.

## \[0.22.3\] - 2024-01-22

### Fixed

- `ToolkitTask`'s user subtask prompt occasionally causing the Task to end prematurely.

## \[0.22.2\] - 2024-01-18

### Fixed

- `ToolkitTask`'s user subtask prompt occasionally causing a loop with Chain of Thought.

### Security

- Updated stale dependencies \[CVE-2023-50447, CVE-2024-22195, and CVE-2023-36464\]

## \[0.22.1\] - 2024-01-12

### Fixed

- Action Subtasks incorrectly outputting the Task input after failing to follow the ReAct prompt.

## \[0.22.0\] - 2024-01-11

### Added

- `PromptImageGenerationEngine` for generating images from text prompts.

- `VariationImageGenerationEngine` for generating variations of an input image according to a text prompt.

- `InpaintingImageGenerationEngine` for modifying an input image according to a text prompt within the bounds of a mask defined by a mask image.

- `OutpaintingImageGenerationEngine` for modifying an input image according to a text prompt outside the bounds of a mask defined by a mask image.

- `PromptImageGenerationClient` for enabling an LLM to use the `PromptImageGenerationEngine`.

- `VariationImageGenerationClient` for enabling an LLM to use the `VariationImageGenerationEngine`.

- `InpaintingImageGenerationClient` for enabling an LLM to use the `InpaintingImageGenerationEngine`.

- `OutpaintingImageGenerationClient` for enabling an LLM to use the `OutpaintingImageGenerationEngine`.

- `OpenAiImageGenerationDriver` for use with OpenAI's image generation models.

- `LeonardoImageGenerationDriver` for use with Leonoaro AI's image generation models.

- `AmazonBedrockImageGenerationDriver` for use with Amazon Bedrock's image generation models; requires a Image Generation Model Driver.

- `BedrockTitanImageGenerationModelDriver` for use with Amazon Bedrock's Titan image generation.

- `ImageArtifact` for storing image data; used heavily by the image Engines, Tasks, and Drivers.

- `ImageLoader` for loading images files into `ImageArtifact`s.

- Support for all Tokenizers in `OpenAiChatPromptDriver`, enabling OpenAI drop-in clients such as Together AI.

- `AmazonSageMakerJumpstartEmbeddingDriver` for using Amazon SageMaker to generate embeddings. Thanks @KaushikIyer16!

- Claude 2.1 support in `AnthropicPromptDriver` and `AmazonBedrockPromptDriver` via `BedrockClaudePromptModelDriver`.

- `CodeExecutionTask` for executing code as a Task without the need for an LLM.

- `BedrockLlamaPromptModelDriver` for using Llama models on Amazon Bedrock.

### Fixed

- `MongoDbAtlasVectorStore` namespace not being used properly when querying.
- Miscellaneous type errors throughout the codebase.
- Remove unused section from `ToolTask` system prompt template.
- Structure execution args being cleared after run, preventing inspection of the Structure's `input_task`'s `input`.
- Unhandled `SqlClient` exception. Thanks @michal-repo!

### Changed

- **BREAKING**: Rename `input_template` field to `input` in Tasks that take a text input.
- **BREAKING**: Rename `BedrockTitanEmbeddingDriver` to `AmazonBedrockTitanEmbeddingDriver`.
- **BREAKING**: Rename `AmazonBedrockStableDiffusionImageGenerationModelDriver` to `BedrockStableDiffusionImageGenerationModelDriver`.
- **BREAKING**: Rename `AmazonBedrockTitanImageGenerationModelDriver` to `BedrockTitanImageGenerationModelDriver`.
- **BREAKING**: Rename `ImageGenerationTask` to `PromptImageGenerationTask`.
- **BREAKING**: Rename `ImageGenerationEngine` to `PromptImageGenerationEngine`.
- **BREAKING**: Rename `ImageGenerationTool` to `PromptImageGenerationClient`.
- Improve system prompt generation with Claude 2.0.
- Improve integration test coverage.
- `BaseTextInputTask` to accept a `str`, `TextArtifact` or callable returning a `TextArtifact`.<|MERGE_RESOLUTION|>--- conflicted
+++ resolved
@@ -7,7 +7,6 @@
 
 ## Unreleased
 
-<<<<<<< HEAD
 ### Added
 
 - `griptape.configs.logging.JsonFormatter` for formatting logs as JSON.
@@ -32,8 +31,6 @@
 
 - Structures not flushing events when not listening for `FinishStructureRunEvent`.
 
-## \[0.33.0\] - 2024-10-09
-=======
 ## [0.33.1] - 2024-10-11
 
 ### Fixed
@@ -42,7 +39,6 @@
 - Missing `exa-py` from `all` extra.
 
 ## [0.33.0] - 2024-10-09
->>>>>>> cc4ffe5f
 
 ## Added
 
