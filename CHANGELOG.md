# Changelog
All notable changes to this project will be documented in this file.

The format is based on [Keep a Changelog](https://keepachangelog.com/en/1.1.0/),
and this project adheres to [Semantic Versioning](https://semver.org/spec/v2.0.0.html).

## Unreleased

<<<<<<< HEAD
=======
## [0.25.0] - 2024-05-06

>>>>>>> f18a3277
### Added
- `list_files_from_disk` activity to `FileManager` Tool.
- Support for Drivers in `EventListener`.
- `AmazonSqsEventListenerDriver` for sending events to an Amazon SQS queue.
- `AwsIotCoreEventListenerDriver` for sending events to a topic on AWS IoT Core.
- `GriptapeCloudEventListenerDriver` for sending events to Griptape Cloud.
- `WebhookEventListenerDriver` for sending events to a webhook.
- `BaseFileManagerDriver` to abstract file management operations.
- `LocalFileManagerDriver` for managing files on the local file system.
<<<<<<< HEAD
- Added optional `BaseLoader.encoding` field.
=======
- Optional `BaseLoader.encoding` field.
>>>>>>> f18a3277
- `BlobLoader` for loading arbitrary binary data as a `BlobArtifact`.
- `model` field to `StartPromptEvent` and `FinishPromptEvent`.
- `input_task_input` and `input_task_output` fields to `StartStructureRunEvent`.
- `output_task_input` and `output_task_output` fields to `FinishStructureRunEvent`.
- `AmazonS3FileManagerDriver` for managing files on Amazon S3.
- `MediaArtifact` as a base class for `ImageArtifact` and future media Artifacts.
- Optional `exception` field to `ErrorArtifact`.
- `StructureRunClient` for running other Structures via a Tool.
- `StructureRunTask` for running Structures as a Task from within another Structure.
- `GriptapeCloudStructureRunDriver` for running Structures in Griptape Cloud.
- `LocalStructureRunDriver` for running Structures in the same run-time environment as the code that is running the Structure.

### Changed
- **BREAKING**: Secret fields (ex: api_key) removed from serialized Drivers.
- **BREAKING**: Remove `FileLoader`.
- **BREAKING**: `CsvLoader` no longer accepts `str` file paths as a source. It will now accept the content of the CSV file as a `str` or `bytes` object.
- **BREAKING**: `PdfLoader` no longer accepts `str` file content, `Path` file paths or `IO` objects as sources. Instead, it will only accept the content of the PDF file as a `bytes` object.
- **BREAKING**: `TextLoader` no longer accepts `Path` file paths as a source. It will now accept the content of the text file as a `str` or `bytes` object.
- **BREAKING**: `FileManager.default_loader` is now `None` by default.
- **BREAKING** Bumped `pinecone` from `^2` to `^3`.
- **BREAKING**: Removed `workdir`, `loaders`, `default_loader`, and `save_file_encoding` fields from `FileManager` and added `file_manager_driver`.
- **BREAKING**: Removed `mime_type` field from `ImageArtifact`. `mime_type` is now a property constructed using the Artifact type and `format` field.
- Improved RAG performance in `VectorQueryEngine`.
- Moved [Griptape Docs](https://github.com/griptape-ai/griptape-docs) to this repository.
- Updated `EventListener.handler`'s behavior so that the return value will be passed to the `EventListenerDriver.try_publish_event_payload`'s `event_payload` parameter.

### Fixed
- Type hint for parameter `azure_ad_token_provider` on Azure OpenAI drivers to `Optional[Callable[[], str]]`.
- Missing parameters `azure_ad_token` and `azure_ad_token_provider` on the default client for `AzureOpenAiCompletionPromptDriver`.

## [0.24.2] - 2024-04-04

- Fixed FileManager.load_files_from_disk schema.

## [0.24.1] - 2024-03-28

### Fixed 

- Fixed boto3 type-checking stub dependency.

### Changed

- Use `schema` instead of `jsonschema` for JSON validation.

## [0.24.0] - 2024-03-27

### Added
- Every subtask in `ToolkitTask` can now execute multiple actions in parallel.
- Added `BaseActionSubtaskEvent.subtask_actions`.
- Support for `text-embedding-3-small` and `text-embedding-3-large` models.
- `GooglePromptDriver` and `GoogleTokenizer` for use with `gemini-pro`. 
- `GoogleEmbeddingDriver` for use with `embedding-001`. 
- `GoogleStructureConfig` for providing Structures with Google Prompt and Embedding Driver configuration.
- Support for `claude-3-opus`, `claude-3-sonnet`, and `claude-3-haiku` in `AnthropicPromptDriver`.
- Support for `anthropic.claude-3-sonnet-20240229-v1:0` and `anthropic.claude-3-haiku-20240307-v1:0` in `BedrockClaudePromptModelDriver`.
- `top_k` and `top_p` parameters in `AnthropicPromptDriver`.
- Added `AnthropicImageQueryDriver` for Claude-3 multi-modal models
- Added `AmazonBedrockImageQueryDriver` along with `BedrockClaudeImageQueryDriverModel` for Claude-3 in Bedrock support
- `BaseWebScraperDriver` allowing multiple web scraping implementations.
- `TrafilaturaWebScraperDriver` for scraping text from web pages using trafilatura.
- `MarkdownifyWebScraperDriver` for scraping text from web pages using playwright and converting to markdown using markdownify.
- `VoyageAiEmbeddingDriver` for use with VoyageAi's embedding models. 
- `AnthropicStructureConfig` for providing Structures with Anthropic Prompt and VoyageAi Embedding Driver configuration.

### Fixed
- Improved system prompt in `ToolTask` to support more use cases.

### Changed
- **BREAKING**: `ActionSubtask` was renamed to `ActionsSubtask`.
- **BREAKING**: Removed `subtask_action_name`, `subtask_action_path`, and `subtask_action_input` in `BaseActionSubtaskEvent`.
- **BREAKING**: `OpenAiVisionImageQueryDriver` field `model` no longer defaults to `gpt-4-vision-preview` and must be specified
- Default model of `OpenAiEmbeddingDriver` to `text-embedding-3-small`.
- Default model of `OpenAiStructureConfig` to `text-embedding-3-small`.
- `BaseTextLoader` to accept a `BaseChunker`.
- Default model of `AmazonBedrockStructureConfig` to `anthropic.claude-3-sonnet-20240229-v1:0`.
- `AnthropicPromptDriver` and `BedrockClaudePromptModelDriver` to use Anthropic's Messages API.
- `OpenAiVisionImageQueryDriver` now has a required field `max_tokens` that defaults to 256

## [0.23.2] - 2024-03-15

### Fixed
- Deprecation warnings not displaying for `Structure.prompt_driver`, `Structure.embedding_driver`, and `Structure.stream`.
- `DummyException` error message not fully displaying.
- `StructureConfig.task_memory` not defaulting to using `StructureConfig.global_drivers` by default.

## [0.23.1] - 2024-03-07

### Fixed
- Action Subtask incorrectly raising an exception for actions without an input. 
- Incorrect `GriptapeCloudKnowledgeBaseClient`'s API URLs. 
- Issue with Tool Task system prompt causing the LLM to generate an invalid action.

## [0.23.0] - 2024-02-26

### Added 
- Image-to-image generation support for OpenAi Dall-E 2 model.
- Image tools support loading artifacts from memory.
- `AzureMongoDbVectorStoreDriver` for using CosmosDB with MongoDB vCore API.
- `vector_path` field on `MongoDbAtlasVectorStoreDriver`.
- `LeonardoImageGenerationDriver` supports image to image generation.
- `OpenAiStructureConfig` for providing Structures with all OpenAi Driver configuration. 
- `AmazonBedrockStructureConfig` for providing Structures with all Amazon Bedrock Driver configuration. 
- `StructureConfig` for building your own Structure configuration.
- `JsonExtractionTask` for convenience over using `ExtractionTask` with a `JsonExtractionEngine`.
- `CsvExtractionTask` for convenience over using `ExtractionTask` with a `CsvExtractionEngine`.
- `OpenAiVisionImageQueryDriver` to support queries on images using OpenAI's Vision model.
- `ImageQueryClient` allowing an Agent to make queries on images on disk or in Task Memory.
- `ImageQueryTask` and `ImageQueryEngine`.

### Fixed 
- `BedrockStableDiffusionImageGenerationModelDriver` request parameters for SDXLv1 (`stability.stable-diffusion-xl-v1`).
- `BedrockStableDiffusionImageGenerationModelDriver` correctly handles the CONTENT_FILTERED response case.

### Changed
- **BREAKING**: Make `index_name` on `MongoDbAtlasVectorStoreDriver` a required field.
- **BREAKING**: Remove `create_index()` from `MarqoVectorStoreDriver`, `OpenSearchVectorStoreDriver`, `PineconeVectorStoreDriver`, `RedisVectorStoreDriver`.
- **BREAKING**: `ImageLoader().load()` now accepts image bytes instead of a file path.
- **BREAKING**: Request parameters for `BedrockStableDiffusionImageGenerationModelDriver` have been updated for `stability.stable-diffusion-xl-v1`. Use this over the now deprecated `stability.stable-diffusion-xl-v0`.
- Deprecated `Structure.prompt_driver` in favor of `Structure.config.global_drivers.prompt_driver`.
- Deprecated `Structure.embedding_driver` in favor of `Structure.config.global_drivers.embedding_driver`.
- Deprecated `Structure.stream` in favor of `Structure.config.global_drivers.prompt_driver.stream`.
- `TextSummaryTask.summary_engine` now defaults to a `PromptSummaryEngine` with a Prompt Driver default of `Structure.config.global_drivers.prompt_driver`.
- `TextQueryTask.query_engine` now defaults to a `VectorQueryEngine` with a Prompt Driver default of `Structure.config.global_drivers.prompt_driver` and Vector Store Driver default of `Structure.config.global_drivers.vector_store_driver`.
- `PromptImageGenerationTask.image_generation_engine` now defaults to a `PromptImageGenerationEngine` with an Image Generation Driver default of `Structure.config.global_drivers.image_generation_driver`.
- `VariationImageGenerationTask.image_generation_engine` now defaults to a `VariationImageGenerationEngine` with an Image Generation Driver default of `Structure.config.global_drivers.image_generation_driver`.
- `InpaintingImageGenerationTask.image_generation_engine` now defaults to an `InpaintingImageGenerationEngine` with an Image Generation Driver default of `Structure.config.global_drivers.image_generation_driver`.
- `OutpaintingImageGenerationTask.image_generation_engine` now defaults to an `OutpaintingImageGenerationEngine` with an Image Generation Driver default of `Structure.config.global_drivers.image_generation_driver`.

## [0.22.3] - 2024-01-22

### Fixed
- `ToolkitTask`'s user subtask prompt occasionally causing the Task to end prematurely.

## [0.22.2] - 2024-01-18

### Fixed
- `ToolkitTask`'s user subtask prompt occasionally causing a loop with Chain of Thought.

### Security
- Updated stale dependencies [CVE-2023-50447, CVE-2024-22195, and CVE-2023-36464]

## [0.22.1] - 2024-01-12

### Fixed
- Action Subtasks incorrectly outputting the Task input after failing to follow the ReAct prompt.

## [0.22.0] - 2024-01-11

### Added
- `PromptImageGenerationEngine` for generating images from text prompts. 
- `VariationImageGenerationEngine` for generating variations of an input image according to a text prompt.
- `InpaintingImageGenerationEngine` for modifying an input image according to a text prompt within the bounds of a mask defined by a mask image. 
- `OutpaintingImageGenerationEngine` for modifying an input image according to a text prompt outside the bounds of a mask defined by a mask image.

- `PromptImageGenerationClient` for enabling an LLM to use the `PromptImageGenerationEngine`.
- `VariationImageGenerationClient` for enabling an LLM to use the `VariationImageGenerationEngine`.
- `InpaintingImageGenerationClient` for enabling an LLM to use the `InpaintingImageGenerationEngine`.
- `OutpaintingImageGenerationClient` for enabling an LLM to use the `OutpaintingImageGenerationEngine`.

- `OpenAiImageGenerationDriver` for use with OpenAI's image generation models.
- `LeonardoImageGenerationDriver` for use with Leonoaro AI's image generation models.
- `AmazonBedrockImageGenerationDriver` for use with Amazon Bedrock's image generation models; requires a Image Generation Model Driver.
- `BedrockTitanImageGenerationModelDriver` for use with Amazon Bedrock's Titan image generation.

- `ImageArtifact` for storing image data; used heavily by the image Engines, Tasks, and Drivers.
- `ImageLoader` for loading images files into `ImageArtifact`s.

- Support for all Tokenizers in `OpenAiChatPromptDriver`, enabling OpenAI drop-in clients such as Together AI.
- `AmazonSageMakerEmbeddingDriver` for using Amazon SageMaker to generate embeddings. Thanks @KaushikIyer16!
- Claude 2.1 support in `AnthropicPromptDriver` and `AmazonBedrockPromptDriver` via `BedrockClaudePromptModelDriver`.
- `CodeExecutionTask` for executing code as a Task without the need for an LLM.
- `BedrockLlamaPromptModelDriver` for using Llama models on Amazon Bedrock.


### Fixed
- `MongoDbAtlasVectorStore` namespace not being used properly when querying. 
- Miscellaneous type errors throughout the codebase.
- Remove unused section from `ToolTask` system prompt template.
- Structure execution args being cleared after run, preventing inspection of the Structure's `input_task`'s `input`.
- Unhandled `SqlClient` exception. Thanks @michal-repo!

### Changed
- **BREAKING**: Rename `input_template` field to `input` in Tasks that take a text input.
- **BREAKING**: Rename `BedrockTitanEmbeddingDriver` to `AmazonBedrockTitanEmbeddingDriver`.
- **BREAKING**: Rename `AmazonBedrockStableDiffusionImageGenerationModelDriver` to `BedrockStableDiffusionImageGenerationModelDriver`.
- **BREAKING**: Rename `AmazonBedrockTitanImageGenerationModelDriver` to `BedrockTitanImageGenerationModelDriver`.
- **BREAKING**: Rename `ImageGenerationTask` to `PromptImageGenerationTask`.
- **BREAKING**: Rename `ImageGenerationEngine` to `PromptImageGenerationEngine`.
- **BREAKING**: Rename `ImageGenerationTool` to `PromptImageGenerationClient`.
- Improve system prompt generation with Claude 2.0.
- Improve integration test coverage.
- `BaseTextInputTask` to accept a `str`, `TextArtifact` or callable returning a `TextArtifact`.<|MERGE_RESOLUTION|>--- conflicted
+++ resolved
@@ -6,11 +6,8 @@
 
 ## Unreleased
 
-<<<<<<< HEAD
-=======
 ## [0.25.0] - 2024-05-06
 
->>>>>>> f18a3277
 ### Added
 - `list_files_from_disk` activity to `FileManager` Tool.
 - Support for Drivers in `EventListener`.
@@ -20,11 +17,7 @@
 - `WebhookEventListenerDriver` for sending events to a webhook.
 - `BaseFileManagerDriver` to abstract file management operations.
 - `LocalFileManagerDriver` for managing files on the local file system.
-<<<<<<< HEAD
-- Added optional `BaseLoader.encoding` field.
-=======
 - Optional `BaseLoader.encoding` field.
->>>>>>> f18a3277
 - `BlobLoader` for loading arbitrary binary data as a `BlobArtifact`.
 - `model` field to `StartPromptEvent` and `FinishPromptEvent`.
 - `input_task_input` and `input_task_output` fields to `StartStructureRunEvent`.
