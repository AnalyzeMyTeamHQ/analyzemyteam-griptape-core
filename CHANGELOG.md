--- conflicted
+++ resolved
@@ -6,7 +6,6 @@
 
 ## Unreleased
 
-<<<<<<< HEAD
 ### Added
 - Every subtask in `ToolkitTask` can now execute multiple actions in parallel.
 - Added `BaseActionSubtaskEvent.subtask_actions`.
@@ -21,14 +20,12 @@
 - Default embedding model of `OpenAiEmbeddingDriver` to `text-embedding-3-small`.
 - Default embedding model of `OpenAiStructureConfig` to `text-embedding-3-small`.
 - `BaseTextLoader` to accept a `BaseChunker`.
-=======
 ## [0.23.2] - 2024-03-15
 
 ### Fixed
 - Deprecation warnings not displaying for `Structure.prompt_driver`, `Structure.embedding_driver`, and `Structure.stream`.
 - `DummyException` error message not fully displaying.
 - `StructureConfig.task_memory` not defaulting to using `StructureConfig.global_drivers` by default.
->>>>>>> cc363bae
 
 ## [0.23.1] - 2024-03-07
 
